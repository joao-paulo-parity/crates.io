--- conflicted
+++ resolved
@@ -14,13 +14,8 @@
 
 fn main() {
     // Initialize logging
-<<<<<<< HEAD
     env_logger::init();
-    let config: cargo_registry::Config = Default::default();
-=======
-    env_logger::init().unwrap();
     let config = cargo_registry::Config::default();
->>>>>>> 30eecf11
 
     // If there isn't a git checkout containing the crate index repo at the path specified
     // by `GIT_REPO_CHECKOUT`, delete that directory and clone the repo specified by `GIT_REPO_URL`
