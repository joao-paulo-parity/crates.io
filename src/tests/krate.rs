--- conflicted
+++ resolved
@@ -1254,17 +1254,10 @@
     let user = user.as_model();
 
     app.db(|conn| {
-<<<<<<< HEAD
-        let c1 = CrateBuilder::new("foo_deps", user.id).expect_build(&conn);
-        let v = VersionBuilder::new("1.0.0").expect_build(c1.id, user.id, &conn);
-        let c2 = CrateBuilder::new("bar_deps", user.id).expect_build(&conn);
-        new_dependency(&conn, &v, &c2);
-=======
         let c1 = CrateBuilder::new("foo_deps", user.id).expect_build(conn);
-        let v = VersionBuilder::new("1.0.0").expect_build(c1.id, conn);
+        let v = VersionBuilder::new("1.0.0").expect_build(c1.id, user.id, conn);
         let c2 = CrateBuilder::new("bar_deps", user.id).expect_build(conn);
         new_dependency(conn, &v, &c2);
->>>>>>> c0327a32
     });
 
     let deps: Deps = anon
