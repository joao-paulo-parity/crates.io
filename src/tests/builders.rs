--- conflicted
+++ resolved
@@ -93,13 +93,9 @@
             license,
             self.license_file,
             self.size,
-<<<<<<< HEAD
             published_by,
-        )?.save(connection, &[])?;
-=======
         )?
         .save(connection, &[])?;
->>>>>>> 387ae4f2
 
         if self.yanked {
             vers = update(&vers)
