use chrono::NaiveDateTime;
use serde_json;
use std::collections::HashMap;

use models::DependencyKind;
use util::rfc3339;

#[derive(PartialEq, Debug, Serialize, Deserialize)]
pub struct EncodableBadge {
    pub badge_type: String,
    pub attributes: HashMap<String, Option<String>>,
}

#[derive(Serialize, Deserialize, Debug)]
pub struct EncodableCategory {
    pub id: String,
    pub category: String,
    pub slug: String,
    pub description: String,
    #[serde(with = "rfc3339")]
    pub created_at: NaiveDateTime,
    pub crates_cnt: i32,
}

#[derive(Serialize, Deserialize, Debug)]
pub struct EncodableCategoryWithSubcategories {
    pub id: String,
    pub category: String,
    pub slug: String,
    pub description: String,
    #[serde(with = "rfc3339")]
    pub created_at: NaiveDateTime,
    pub crates_cnt: i32,
    pub subcategories: Vec<EncodableCategory>,
    pub parent_categories: Vec<EncodableCategory>,
}

/// The serialization format for the `CrateOwnerInvitation` model.
#[derive(Deserialize, Serialize, Debug)]
pub struct EncodableCrateOwnerInvitation {
    pub invited_by_username: String,
    pub crate_name: String,
    pub crate_id: i32,
    #[serde(with = "rfc3339")]
    pub created_at: NaiveDateTime,
}

#[derive(Deserialize, Serialize, Debug, Copy, Clone)]
pub struct InvitationResponse {
    pub crate_id: i32,
    pub accepted: bool,
}

#[derive(Serialize, Deserialize, Debug)]
pub struct EncodableDependency {
    pub id: i32,
    pub version_id: i32,
    pub crate_id: String,
    pub req: String,
    pub optional: bool,
    pub default_features: bool,
    pub features: Vec<String>,
    pub target: Option<String>,
    pub kind: DependencyKind,
    pub downloads: i32,
}

#[derive(Serialize, Deserialize, Debug)]
pub struct EncodableVersionDownload {
    pub id: i32,
    pub version: i32,
    pub downloads: i32,
    pub date: String,
}

#[derive(Serialize, Deserialize, Debug)]
pub struct EncodableKeyword {
    pub id: String,
    pub keyword: String,
    #[serde(with = "rfc3339")]
    pub created_at: NaiveDateTime,
    pub crates_cnt: i32,
}

#[derive(Serialize, Deserialize, Debug)]
pub struct EncodableCrate {
    pub id: String,
    pub name: String,
    #[serde(with = "rfc3339")]
    pub updated_at: NaiveDateTime,
    pub versions: Option<Vec<i32>>,
    pub keywords: Option<Vec<String>>,
    pub categories: Option<Vec<String>>,
    pub badges: Option<Vec<EncodableBadge>>,
    #[serde(with = "rfc3339")]
    pub created_at: NaiveDateTime,
    // NOTE: Used by shields.io, altering `downloads` requires a PR with shields.io
    pub downloads: i32,
    pub recent_downloads: Option<i64>,
    // NOTE: Used by shields.io, altering `max_version` requires a PR with shields.io
    pub max_version: String,
    pub description: Option<String>,
    pub homepage: Option<String>,
    pub documentation: Option<String>,
    pub repository: Option<String>,
    pub links: EncodableCrateLinks,
    pub exact_match: bool,
}

#[derive(Serialize, Deserialize, Debug)]
pub struct EncodableCrateLinks {
    pub version_downloads: String,
    pub versions: Option<String>,
    pub owners: Option<String>,
    pub owner_team: Option<String>,
    pub owner_user: Option<String>,
    pub reverse_dependencies: String,
}

#[derive(Serialize, Deserialize, Debug)]
pub struct EncodableOwner {
    pub id: i32,
    pub login: String,
    pub kind: String,
    pub url: Option<String>,
    pub name: Option<String>,
    pub avatar: Option<String>,
}

#[derive(Serialize, Debug)]
pub struct EncodableTeam {
    pub id: i32,
    pub login: String,
    pub name: Option<String>,
    pub avatar: Option<String>,
    pub url: Option<String>,
}

/// The serialization format for the `ApiToken` model with its token value.
/// This should only be used when initially creating a new token to minimize
/// the chance of token leaks.
#[derive(Deserialize, Serialize, Debug)]
pub struct EncodableApiTokenWithToken {
    pub id: i32,
    pub name: String,
    pub token: String,
    #[serde(with = "rfc3339")]
    pub created_at: NaiveDateTime,
    #[serde(with = "rfc3339::option")]
    pub last_used_at: Option<NaiveDateTime>,
}

#[derive(Serialize, Deserialize, Debug)]
pub struct EncodableMe {
    pub user: EncodablePrivateUser,
}

/// The serialization format for the `User` model.
/// Same as public user, except for addition of
/// email field
#[derive(Deserialize, Serialize, Debug)]
pub struct EncodablePrivateUser {
    pub id: i32,
    pub login: String,
    pub email: Option<String>,
    pub email_verified: bool,
    pub email_verification_sent: bool,
    pub name: Option<String>,
    pub avatar: Option<String>,
    pub url: Option<String>,
}

/// The serialization format for the `User` model.
/// Same as private user, except no email field
#[derive(Deserialize, Serialize, Debug)]
pub struct EncodablePublicUser {
    pub id: i32,
    pub login: String,
    pub name: Option<String>,
    pub avatar: Option<String>,
    pub url: Option<String>,
}

#[derive(Serialize, Deserialize, Debug)]
pub struct EncodableVersion {
    pub id: i32,
    #[serde(rename = "crate")]
    pub krate: String,
    pub num: String,
    pub dl_path: String,
    pub readme_path: String,
    #[serde(with = "rfc3339")]
    pub updated_at: NaiveDateTime,
    #[serde(with = "rfc3339")]
    pub created_at: NaiveDateTime,
    // NOTE: Used by shields.io, altering `downloads` requires a PR with shields.io
    pub downloads: i32,
    pub features: serde_json::Value,
    pub yanked: bool,
    // NOTE: Used by shields.io, altering `license` requires a PR with shields.io
    pub license: Option<String>,
    pub links: EncodableVersionLinks,
    pub crate_size: Option<i32>,
}

#[derive(Serialize, Deserialize, Debug)]
pub struct EncodableVersionLinks {
    pub dependencies: String,
    pub version_downloads: String,
    pub authors: String,
}

<<<<<<< HEAD
#[derive(Serialize, Deserialize, Debug)]
pub struct GoodCrate {
    #[serde(rename = "crate")]
    pub krate: EncodableCrate,
    pub warnings: PublishWarnings,
}

#[derive(Serialize, Deserialize, Debug)]
pub struct PublishWarnings {
    pub invalid_categories: Vec<String>,
    pub invalid_badges: Vec<String>,
    pub other: Vec<String>,
}

// TODO: Prefix many of these with `Encodable` then clean up the reexports
=======
>>>>>>> 3b344855
pub mod krate_publish;
pub use self::krate_publish::{EncodableCrateDependency, EncodableCrateUpload};

#[cfg(test)]
mod tests {
    use super::*;
    use chrono::NaiveDate;
    use serde_json;

    #[test]
    fn category_dates_serializes_to_rfc3339() {
        let cat = EncodableCategory {
            id: "".to_string(),
            category: "".to_string(),
            slug: "".to_string(),
            description: "".to_string(),
            crates_cnt: 1,
            created_at: NaiveDate::from_ymd(2017, 1, 6).and_hms(14, 23, 11),
        };
        let json = serde_json::to_string(&cat).unwrap();
        assert!(
            json.as_str()
                .find(r#""created_at":"2017-01-06T14:23:11+00:00""#)
                .is_some()
        );
    }

    #[test]
    fn category_with_sub_dates_serializes_to_rfc3339() {
        let cat = EncodableCategoryWithSubcategories {
            id: "".to_string(),
            category: "".to_string(),
            slug: "".to_string(),
            description: "".to_string(),
            crates_cnt: 1,
            created_at: NaiveDate::from_ymd(2017, 1, 6).and_hms(14, 23, 11),
            subcategories: vec![],
            parent_categories: vec![],
        };
        let json = serde_json::to_string(&cat).unwrap();
        assert!(
            json.as_str()
                .find(r#""created_at":"2017-01-06T14:23:11+00:00""#)
                .is_some()
        );
    }

    #[test]
    fn keyword_serializes_to_rfc3339() {
        let key = EncodableKeyword {
            id: "".to_string(),
            keyword: "".to_string(),
            created_at: NaiveDate::from_ymd(2017, 1, 6).and_hms(14, 23, 11),
            crates_cnt: 0,
        };
        let json = serde_json::to_string(&key).unwrap();
        assert!(
            json.as_str()
                .find(r#""created_at":"2017-01-06T14:23:11+00:00""#)
                .is_some()
        );
    }

    #[test]
    fn version_serializes_to_rfc3339() {
        let ver = EncodableVersion {
            id: 1,
            krate: "".to_string(),
            num: "".to_string(),
            dl_path: "".to_string(),
            readme_path: "".to_string(),
            updated_at: NaiveDate::from_ymd(2017, 1, 6).and_hms(14, 23, 11),
            created_at: NaiveDate::from_ymd(2017, 1, 6).and_hms(14, 23, 12),
            downloads: 0,
            features: serde_json::from_str("{}").unwrap(),
            yanked: false,
            license: None,
            links: EncodableVersionLinks {
                dependencies: "".to_string(),
                version_downloads: "".to_string(),
                authors: "".to_string(),
            },
            crate_size: Some(1234),
        };
        let json = serde_json::to_string(&ver).unwrap();
        assert!(
            json.as_str()
                .find(r#""updated_at":"2017-01-06T14:23:11+00:00""#)
                .is_some()
        );
        assert!(
            json.as_str()
                .find(r#""created_at":"2017-01-06T14:23:12+00:00""#)
                .is_some()
        );
    }

    #[test]
    fn crate_serializes_to_rfc3399() {
        let crt = EncodableCrate {
            id: "".to_string(),
            name: "".to_string(),
            updated_at: NaiveDate::from_ymd(2017, 1, 6).and_hms(14, 23, 11),
            versions: None,
            keywords: None,
            categories: None,
            badges: None,
            created_at: NaiveDate::from_ymd(2017, 1, 6).and_hms(14, 23, 12),
            downloads: 0,
            recent_downloads: None,
            max_version: "".to_string(),
            description: None,
            homepage: None,
            documentation: None,
            repository: None,
            links: EncodableCrateLinks {
                version_downloads: "".to_string(),
                versions: None,
                owners: None,
                owner_team: None,
                owner_user: None,
                reverse_dependencies: "".to_string(),
            },
            exact_match: false,
        };
        let json = serde_json::to_string(&crt).unwrap();
        assert!(
            json.as_str()
                .find(r#""updated_at":"2017-01-06T14:23:11+00:00""#)
                .is_some()
        );
        assert!(
            json.as_str()
                .find(r#""created_at":"2017-01-06T14:23:12+00:00""#)
                .is_some()
        );
    }

    #[test]
    fn crate_owner_invitation_serializes_to_rfc3339() {
        let inv = EncodableCrateOwnerInvitation {
            invited_by_username: "".to_string(),
            crate_name: "".to_string(),
            crate_id: 123,
            created_at: NaiveDate::from_ymd(2017, 1, 6).and_hms(14, 23, 11),
        };
        let json = serde_json::to_string(&inv).unwrap();
        assert!(
            json.as_str()
                .find(r#""created_at":"2017-01-06T14:23:11+00:00""#)
                .is_some()
        );
    }
}<|MERGE_RESOLUTION|>--- conflicted
+++ resolved
@@ -210,7 +210,6 @@
     pub authors: String,
 }
 
-<<<<<<< HEAD
 #[derive(Serialize, Deserialize, Debug)]
 pub struct GoodCrate {
     #[serde(rename = "crate")]
@@ -225,9 +224,6 @@
     pub other: Vec<String>,
 }
 
-// TODO: Prefix many of these with `Encodable` then clean up the reexports
-=======
->>>>>>> 3b344855
 pub mod krate_publish;
 pub use self::krate_publish::{EncodableCrateDependency, EncodableCrateUpload};
 
